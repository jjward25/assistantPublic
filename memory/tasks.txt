--- conflicted
+++ resolved
@@ -3,7 +3,6 @@
     {
       "task_name": "Practice Spanish",
       "project": "Spanish",
-<<<<<<< HEAD
       "create_date": "2025-02-07",
       "due_date": "No due date",
       "complete_date": null,
@@ -13,8 +12,6 @@
     {
       "task_name": "GTM Bot",
       "project": "Learning",
-=======
->>>>>>> 43a68eda
       "create_date": "2025-02-07",
       "due_date": "No due date",
       "complete_date": null,
